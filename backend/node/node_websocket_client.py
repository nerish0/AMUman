import asyncio
import websockets
import json
from asgiref.sync import sync_to_async

async def get_node_id():
    from node.models import Local
    from asgiref.sync import sync_to_async
    # Pobranie rekordów w sposób asynchroniczny
    node_id = await sync_to_async(Local.objects.get, thread_sensitive=True)(id=1)
    return node_id.id
    
async def connect_to_master():
    # print("CONNECT")
<<<<<<< HEAD
    uri = "ws://manager:8000/ws/node/"
    try:
        async with websockets.connect(uri) as websocket:
            await websocket.send(json.dumps({"message": "Hello from Node!"}))
            while True:
                try:
=======
    uri = "ws://localhost:8000/ws/node/"
    while True:
        try:
            async with websockets.connect(uri) as websocket:
               while True:
>>>>>>> 4449fa43
                    try:
                        try:
                            node_id = await get_node_id()
                        except:
                            break
                        message = await websocket.recv()
                        data = json.loads(message)  
                        command = data.get("command")
                        r_node_id = data.get("node_id")
                        
                        if command == "update_gpus":
                            if r_node_id == node_id:
                                await sync_to_async(execute_update_gpus)(node_id)
                        else:
                            pass
                            # print("Otrzymane dane:", data)
                    except websockets.ConnectionClosed:
                        print("\033[91mConnection to the WebSocket server closed.\033[0m")
                        for i in range(10, 0, -1):
                            print(f"\033[93mReconnecting in {i}...\033[0m", end=" ", flush=True)
                            await asyncio.sleep(1)
                        
                        break  # Zakończ pętlę, jeśli połączenie jest zamknięte
        except Exception as e:
            print(f"\033[91mWebSocket connection error: {e}\033[0m")
            
def execute_update_gpus(node_id):
    from node.functions.gpu_monitor import GPUMonitor
    GPUMonitor().submit_update_gpu_status(node_id)
    
def start_client():
    # print("asdasdas")
    asyncio.run(connect_to_master())<|MERGE_RESOLUTION|>--- conflicted
+++ resolved
@@ -12,20 +12,12 @@
     
 async def connect_to_master():
     # print("CONNECT")
-<<<<<<< HEAD
     uri = "ws://manager:8000/ws/node/"
     try:
         async with websockets.connect(uri) as websocket:
             await websocket.send(json.dumps({"message": "Hello from Node!"}))
             while True:
                 try:
-=======
-    uri = "ws://localhost:8000/ws/node/"
-    while True:
-        try:
-            async with websockets.connect(uri) as websocket:
-               while True:
->>>>>>> 4449fa43
                     try:
                         try:
                             node_id = await get_node_id()
