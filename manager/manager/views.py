--- conflicted
+++ resolved
@@ -49,7 +49,6 @@
     def start(self, _request, pk=None):
         try:
             job = self.get_object()
-<<<<<<< HEAD
             gpu = Gpu.objects.filter(status="Waiting").first()
             if not gpu:
                 return Response({"error": "Gpu unavalible."}, status=status.HTTP_400_BAD_REQUEST)
@@ -58,14 +57,6 @@
             self.rt.run_job(job=job, request=request)
 
             return Response({"message": f"Job {pk} started successfully."}, status=status.HTTP_200_OK)
-=======
-            job.status = Job.JobStatus.RUNNING.name
-            job.save()
-            return Response(
-                {"message": f"Job {pk} started successfully."},
-                status=status.HTTP_200_OK,
-            )
->>>>>>> 396d1267
         except Job.DoesNotExist:
             return Response(
                 {"error": "Job not found."}, status=status.HTTP_404_NOT_FOUND
