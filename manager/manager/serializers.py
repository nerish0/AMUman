from django.core.validators import MaxValueValidator
from django.utils import timezone
from rest_framework import serializers

from .models import Gpu, Job, ManagerSettings, Node


class NodesSerializer(serializers.ModelSerializer):
    class Meta:
        model = Node
        fields = "__all__"


class JobSerializer(serializers.ModelSerializer):
    class Meta:
        model = Job
        fields = "__all__"

class RefreshNodeSerializer(serializers.Serializer):
    node_id = serializers.IntegerField(required=False)


class GpusSerializer(serializers.ModelSerializer):
    speed = serializers.ChoiceField(
        choices=Gpu.GPUSpeed.choices,
<<<<<<< HEAD
        default=Gpu.GPUSpeed.Normal,
        help_text='The speed of the GPU.'
    )
    status = serializers.ChoiceField(
        choices=Gpu.GPUStatus.choices,
        default=Gpu.GPUStatus.Waiting,
        help_text='The current status of the GPU.'
=======
        default=Gpu.GPUSpeed.NORMAL,
        help_text="The speed of the GPU.",
    )
    status = serializers.ChoiceField(
        choices=Gpu.GPUStatus.choices,
        default=Gpu.GPUStatus.WAITING,
        help_text="The current status of the GPU.",
>>>>>>> 396d1267
    )
    node = serializers.PrimaryKeyRelatedField(
        queryset=Node.objects.all(), help_text="The associated node ID."
    )

    class Meta:
        model = Gpu
        fields = "__all__"
        extra_kwargs = {
            "device_id": {
                "validators": [MaxValueValidator(32767)],
                "help_text": "The unique device identifier (must be <= 32767).",
            },
            "util": {
                "validators": [MaxValueValidator(100)],
                "help_text": "The utilization of the GPU (must be <= 100).",
            },
            "uuid": {"help_text": "The unique identifier of the GPU."},
            "last_update": {
                "read_only": True,
                "default": serializers.CreateOnlyDefault(timezone.now),
                "help_text": "The timestamp of the last update (read-only, auto-generated).",
            },
        }

    def to_representation(self, instance):
        """
        Because the `node` field is a ForeignKey, we want to display the node's string representation,
        which might be more useful in the API response than just the ID.
        """
        ret = super().to_representation(instance)
        if "node" in ret:
            node_instance = Node.objects.get(pk=ret["node"])
            ret["node"] = str(node_instance)

        return ret

    def create(self, validated_data):
        gpu, created = Gpu.objects.get_or_create(
            uuid=validated_data.get("uuid"), defaults=validated_data
        )
        if not created:
            return self.update(gpu, validated_data)
        return gpu

    def update(self, instance, validated_data):
        for attr, value in validated_data.items():
            setattr(instance, attr, value)
        instance.save()
        return instance

    def save(self, **kwargs):
        uuid = self.validated_data.get("uuid")
        gpu = Gpu.objects.filter(uuid=uuid).first()

        if gpu is not None:
            return self.update(gpu, self.validated_data)
        else:
            return super().save(**kwargs)


class MSSerializer(serializers.ModelSerializer):
    class Meta:
        model = ManagerSettings
        fields = "__all__"<|MERGE_RESOLUTION|>--- conflicted
+++ resolved
@@ -23,7 +23,6 @@
 class GpusSerializer(serializers.ModelSerializer):
     speed = serializers.ChoiceField(
         choices=Gpu.GPUSpeed.choices,
-<<<<<<< HEAD
         default=Gpu.GPUSpeed.Normal,
         help_text='The speed of the GPU.'
     )
@@ -31,15 +30,6 @@
         choices=Gpu.GPUStatus.choices,
         default=Gpu.GPUStatus.Waiting,
         help_text='The current status of the GPU.'
-=======
-        default=Gpu.GPUSpeed.NORMAL,
-        help_text="The speed of the GPU.",
-    )
-    status = serializers.ChoiceField(
-        choices=Gpu.GPUStatus.choices,
-        default=Gpu.GPUStatus.WAITING,
-        help_text="The current status of the GPU.",
->>>>>>> 396d1267
     )
     node = serializers.PrimaryKeyRelatedField(
         queryset=Node.objects.all(), help_text="The associated node ID."
