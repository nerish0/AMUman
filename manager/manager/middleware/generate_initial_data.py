--- conflicted
+++ resolved
@@ -37,21 +37,11 @@
                     end_time=end_time,
                     error_time=error_time,
                     priority=random.choice([choice.name for choice in Job.JobPriority]),
-<<<<<<< HEAD
                     gpu_partition=random.choice([choice.name for choice in Job.GPUPartition]),
                     estimated_simulation_time=random.randint(1, 120),
                     status=random.choice([choice.value for choice in Job.JobStatus]),
                     node=None, 
                     gpu=None,  
-=======
-                    gpu_partition=random.choice(
-                        [choice.name for choice in Job.GPUPartition]
-                    ),
-                    duration=random.randint(1, 120),
-                    status=random.choice([choice.name for choice in Job.JobStatus]),
-                    node=None,  # Tutaj możesz przypisać losowy węzeł, jeśli masz predefiniowane węzły
-                    gpu=None,  # Podobnie, przypisz losowy GPU, jeśli masz predefiniowane GPU
->>>>>>> 396d1267
                     output="Random output" if random.choice([True, False]) else None,
                     error="Random error" if random.choice([True, False]) else None,
                     flags="Random flags" if random.choice([True, False]) else None,
