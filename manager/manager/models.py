from enum import Enum

from django.contrib.auth.models import User
from django.db import models
from django.db.models.signals import post_save
from django.dispatch import receiver
from django.utils import timezone
from django.utils.translation import gettext_lazy as _


class Node(models.Model):
    class NodeStatus(Enum):
        Waiting = "Waiting"
        Running = "Running"
        Reserved = "Reserved"
        Unavailable = "Unavailable"

    class ConnectionStatus(Enum):
        Connected = "Connected"
        Disconnected = "Disconnected"

    ip = models.GenericIPAddressField()
    name = models.CharField(max_length=15, unique=True)
    number_of_gpus = models.PositiveSmallIntegerField()
    status = models.CharField(
        max_length=50,
        choices=[(choice.name, choice.value) for choice in NodeStatus],
        default=NodeStatus.Waiting.name,
    )
    connection_status = models.CharField(
        max_length=50,
        choices=[(choice.name, choice.value) for choice in ConnectionStatus],
        default=ConnectionStatus.Connected.name,
    )
    last_seen = models.DateTimeField(default=timezone.now)

    def __str__(self):
        return self.name


class Gpu(models.Model):
    class GPUStatus(models.TextChoices):
<<<<<<< HEAD
        Waiting = 'Waiting', _('Waiting')
        Running = 'Running', _('Running')
        Reserved = 'Reserved', _('Reserved')
        Unavailable = 'Unavailable', _('Unavailable')

    class GPUSpeed(models.TextChoices):
        Slow = 'Slow', _('Slow')
        Normal = 'Normal', _('Normal')
        Fast = 'Fast', _('Fast')
=======
        WAITING = "Waiting", _("Waiting")
        RUNNING = "Running", _("Running")
        RESERVED = "Reserved", _("Reserved")
        UNAVAILABLE = "Unavailable", _("Unavailable")

    class GPUSpeed(models.TextChoices):
        SLOW = "Slow", _("Slow")
        NORMAL = "Normal", _("Normal")
        FAST = "Fast", _("Fast")
>>>>>>> 396d1267

    device_id = models.PositiveSmallIntegerField()
    uuid = models.UUIDField(unique=True)
    node = models.ForeignKey(Node, on_delete=models.CASCADE)
    model = models.TextField()
    speed = models.CharField(
        max_length=50,
        choices=[(choice.name, choice.value) for choice in GPUSpeed],
        default=GPUSpeed.Normal.name,
    )
    util = models.PositiveSmallIntegerField()
    is_running_amumax = models.BooleanField(default=False)
    status = models.CharField(
        max_length=50,
        choices=[(choice.name, choice.value) for choice in GPUStatus],
        default=GPUStatus.Waiting.name,
    )
    last_update = models.DateTimeField(default=timezone.now)

    def __str__(self):
        return f"GPU-{self.id}, {self.node}/{self.id}"


class Job(models.Model):
    class JobPriority(Enum):
        LOW = "Low"
        Normal = "Normal"
        HIGH = "High"

    class JobStatus(Enum):
        Waiting = "Waiting"
        Pending = "Pending"
        Running = "Running"
        Finished = "Finished"
        Interrupted = "Interrupted"

    class GPUPartition(Enum):
        Slow = "Slow"
        Normal = "Normal"
        Fast = "Fast"

    path = models.CharField(max_length=500)
    port = models.PositiveIntegerField(null=True, blank=True)
    submit_time = models.DateTimeField(null=True, blank=True)
    start_time = models.DateTimeField(null=True, blank=True)
    end_time = models.DateTimeField(null=True, blank=True)
    error_time = models.DateTimeField(null=True, blank=True)
    priority = models.CharField(
        max_length=6,
        choices=[(choice.name, choice.value) for choice in JobPriority],
        default=JobPriority.Normal.name,
    )
    gpu_partition = models.CharField(
        max_length=6,
        choices=[(choice.name, choice.value) for choice in GPUPartition],
        default=GPUPartition.Normal.name,
    )
    duration = models.PositiveSmallIntegerField(default=1)
    status = models.CharField(
        max_length=50,
        choices=[(choice.name, choice.value) for choice in JobStatus],
        default=JobStatus.Waiting.name,
    )
    node = models.ForeignKey(
        Node, on_delete=models.SET_NULL, null=True, blank=True, related_name="node"
    )
    gpu = models.ForeignKey(
        Gpu, on_delete=models.SET_NULL, null=True, blank=True, related_name="job"
    )
    output = models.TextField(null=True, blank=True)
    error = models.TextField(null=True, blank=True)
    flags = models.CharField(max_length=150, null=True, blank=True)

    def __str__(self):
        return f"{self.id}:{self.path[-50:]}"


class ManagerSettings(models.Model):
    queue_watchdog = models.BooleanField(default=False)


class UserProfile(models.Model):
    user = models.OneToOneField(User, on_delete=models.CASCADE)
    concurrent_jobs = models.IntegerField(
        default=0, choices=[(x, str(x)) for x in range(11)]
    )

    def __str__(self):
        return self.user.username


@receiver(post_save, sender=User)
def create_or_update_user_profile(_sender, instance, created, **_kwargs):
    if created:
        UserProfile.objects.create(user=instance)
    instance.userprofile.save()<|MERGE_RESOLUTION|>--- conflicted
+++ resolved
@@ -40,7 +40,6 @@
 
 class Gpu(models.Model):
     class GPUStatus(models.TextChoices):
-<<<<<<< HEAD
         Waiting = 'Waiting', _('Waiting')
         Running = 'Running', _('Running')
         Reserved = 'Reserved', _('Reserved')
@@ -50,17 +49,6 @@
         Slow = 'Slow', _('Slow')
         Normal = 'Normal', _('Normal')
         Fast = 'Fast', _('Fast')
-=======
-        WAITING = "Waiting", _("Waiting")
-        RUNNING = "Running", _("Running")
-        RESERVED = "Reserved", _("Reserved")
-        UNAVAILABLE = "Unavailable", _("Unavailable")
-
-    class GPUSpeed(models.TextChoices):
-        SLOW = "Slow", _("Slow")
-        NORMAL = "Normal", _("Normal")
-        FAST = "Fast", _("Fast")
->>>>>>> 396d1267
 
     device_id = models.PositiveSmallIntegerField()
     uuid = models.UUIDField(unique=True)
