openapi: 3.0.3
info:
  title: ''
  version: 0.0.0
paths:
  /api/gpus/:
    get:
      operationId: gpus_list
      tags:
      - gpus
      security:
      - basicAuth: []
      - jwtAuth: []
      - {}
      responses:
        '200':
          content:
            application/json:
              schema:
                type: array
                items:
                  $ref: '#/components/schemas/Gpus'
          description: ''
    post:
      operationId: gpus_create
      tags:
      - gpus
      requestBody:
        content:
          application/json:
            schema:
              $ref: '#/components/schemas/Gpus'
          application/x-www-form-urlencoded:
            schema:
              $ref: '#/components/schemas/Gpus'
          multipart/form-data:
            schema:
              $ref: '#/components/schemas/Gpus'
        required: true
      security:
      - basicAuth: []
      - jwtAuth: []
      - {}
      responses:
        '201':
          content:
            application/json:
              schema:
                $ref: '#/components/schemas/Gpus'
          description: ''
  /api/gpus/{id}/:
    get:
      operationId: gpus_retrieve
      parameters:
      - in: path
        name: id
        schema:
          type: integer
        description: A unique integer value identifying this gpu.
        required: true
      tags:
      - gpus
      security:
      - basicAuth: []
      - jwtAuth: []
      - {}
      responses:
        '200':
          content:
            application/json:
              schema:
                $ref: '#/components/schemas/Gpus'
          description: ''
    delete:
      operationId: gpus_destroy
      parameters:
      - in: path
        name: id
        schema:
          type: integer
        description: A unique integer value identifying this gpu.
        required: true
      tags:
      - gpus
      security:
      - basicAuth: []
      - jwtAuth: []
      - {}
      responses:
        '204':
          description: No response body
  /api/jobs/:
    get:
      operationId: jobs_list
      tags:
      - jobs
      security:
      - basicAuth: []
      - jwtAuth: []
      responses:
        '200':
          content:
            application/json:
              schema:
                type: array
                items:
                  $ref: '#/components/schemas/Job'
          description: ''
    post:
      operationId: jobs_create
      tags:
      - jobs
      requestBody:
        content:
          application/json:
            schema:
              $ref: '#/components/schemas/Job'
          application/x-www-form-urlencoded:
            schema:
              $ref: '#/components/schemas/Job'
          multipart/form-data:
            schema:
              $ref: '#/components/schemas/Job'
        required: true
      security:
      - basicAuth: []
      - jwtAuth: []
      responses:
        '201':
          content:
            application/json:
              schema:
                $ref: '#/components/schemas/Job'
          description: ''
  /api/jobs/{id}/:
    get:
      operationId: jobs_retrieve
      parameters:
      - in: path
        name: id
        schema:
          type: integer
        description: A unique integer value identifying this job.
        required: true
      tags:
      - jobs
      security:
      - basicAuth: []
      - jwtAuth: []
      responses:
        '200':
          content:
            application/json:
              schema:
                $ref: '#/components/schemas/Job'
          description: ''
    put:
      operationId: jobs_update
      parameters:
      - in: path
        name: id
        schema:
          type: integer
        description: A unique integer value identifying this job.
        required: true
      tags:
      - jobs
      requestBody:
        content:
          application/json:
            schema:
              $ref: '#/components/schemas/Job'
          application/x-www-form-urlencoded:
            schema:
              $ref: '#/components/schemas/Job'
          multipart/form-data:
            schema:
              $ref: '#/components/schemas/Job'
        required: true
      security:
      - basicAuth: []
      - jwtAuth: []
      responses:
        '200':
          content:
            application/json:
              schema:
                $ref: '#/components/schemas/Job'
          description: ''
    patch:
      operationId: jobs_partial_update
      parameters:
      - in: path
        name: id
        schema:
          type: integer
        description: A unique integer value identifying this job.
        required: true
      tags:
      - jobs
      requestBody:
        content:
          application/json:
            schema:
              $ref: '#/components/schemas/PatchedJob'
          application/x-www-form-urlencoded:
            schema:
              $ref: '#/components/schemas/PatchedJob'
          multipart/form-data:
            schema:
              $ref: '#/components/schemas/PatchedJob'
      security:
      - basicAuth: []
      - jwtAuth: []
      responses:
        '200':
          content:
            application/json:
              schema:
                $ref: '#/components/schemas/Job'
          description: ''
    delete:
      operationId: jobs_destroy
      parameters:
      - in: path
        name: id
        schema:
          type: integer
        description: A unique integer value identifying this job.
        required: true
      tags:
      - jobs
      security:
      - basicAuth: []
      - jwtAuth: []
      responses:
        '204':
          description: No response body
  /api/jobs/{id}/start/:
    post:
      operationId: jobs_start_create
      parameters:
      - in: path
        name: id
        schema:
          type: integer
        description: A unique integer value identifying this job.
        required: true
      tags:
      - jobs
      requestBody:
        content:
          application/json:
            schema:
              $ref: '#/components/schemas/Job'
          application/x-www-form-urlencoded:
            schema:
              $ref: '#/components/schemas/Job'
          multipart/form-data:
            schema:
              $ref: '#/components/schemas/Job'
        required: true
      security:
      - basicAuth: []
      - jwtAuth: []
<<<<<<< HEAD
      - {}
=======
>>>>>>> 2e589a58
      responses:
        '200':
          content:
            application/json:
              schema:
                $ref: '#/components/schemas/Job'
          description: ''
  /api/manager-settings/:
    get:
      operationId: manager_settings_list
      tags:
      - manager-settings
      security:
      - basicAuth: []
      - jwtAuth: []
      responses:
        '200':
          content:
            application/json:
              schema:
                type: array
                items:
                  $ref: '#/components/schemas/MS'
          description: ''
    post:
      operationId: manager_settings_create
      tags:
      - manager-settings
      requestBody:
        content:
          application/json:
            schema:
              $ref: '#/components/schemas/MS'
          application/x-www-form-urlencoded:
            schema:
              $ref: '#/components/schemas/MS'
          multipart/form-data:
            schema:
              $ref: '#/components/schemas/MS'
      security:
      - basicAuth: []
      - jwtAuth: []
      responses:
        '201':
          content:
            application/json:
              schema:
                $ref: '#/components/schemas/MS'
          description: ''
  /api/manager-settings/{id}/:
    get:
      operationId: manager_settings_retrieve
      parameters:
      - in: path
        name: id
        schema:
          type: integer
        description: A unique integer value identifying this manager settings.
        required: true
      tags:
      - manager-settings
      security:
      - basicAuth: []
      - jwtAuth: []
      responses:
        '200':
          content:
            application/json:
              schema:
                $ref: '#/components/schemas/MS'
          description: ''
    put:
      operationId: manager_settings_update
      parameters:
      - in: path
        name: id
        schema:
          type: integer
        description: A unique integer value identifying this manager settings.
        required: true
      tags:
      - manager-settings
      requestBody:
        content:
          application/json:
            schema:
              $ref: '#/components/schemas/MS'
          application/x-www-form-urlencoded:
            schema:
              $ref: '#/components/schemas/MS'
          multipart/form-data:
            schema:
              $ref: '#/components/schemas/MS'
      security:
      - basicAuth: []
      - jwtAuth: []
      responses:
        '200':
          content:
            application/json:
              schema:
                $ref: '#/components/schemas/MS'
          description: ''
    patch:
      operationId: manager_settings_partial_update
      parameters:
      - in: path
        name: id
        schema:
          type: integer
        description: A unique integer value identifying this manager settings.
        required: true
      tags:
      - manager-settings
      requestBody:
        content:
          application/json:
            schema:
              $ref: '#/components/schemas/PatchedMS'
          application/x-www-form-urlencoded:
            schema:
              $ref: '#/components/schemas/PatchedMS'
          multipart/form-data:
            schema:
              $ref: '#/components/schemas/PatchedMS'
      security:
      - basicAuth: []
      - jwtAuth: []
      responses:
        '200':
          content:
            application/json:
              schema:
                $ref: '#/components/schemas/MS'
          description: ''
    delete:
      operationId: manager_settings_destroy
      parameters:
      - in: path
        name: id
        schema:
          type: integer
        description: A unique integer value identifying this manager settings.
        required: true
      tags:
      - manager-settings
      security:
      - basicAuth: []
      - jwtAuth: []
      responses:
        '204':
          description: No response body
  /api/nodes/:
    get:
      operationId: nodes_list
      tags:
      - nodes
      security:
      - basicAuth: []
      - jwtAuth: []
      responses:
        '200':
          content:
            application/json:
              schema:
                type: array
                items:
                  $ref: '#/components/schemas/Nodes'
          description: ''
    post:
      operationId: nodes_create
      tags:
      - nodes
      requestBody:
        content:
          application/json:
            schema:
              $ref: '#/components/schemas/Nodes'
          application/x-www-form-urlencoded:
            schema:
              $ref: '#/components/schemas/Nodes'
          multipart/form-data:
            schema:
              $ref: '#/components/schemas/Nodes'
        required: true
      security:
      - basicAuth: []
      - jwtAuth: []
      responses:
        '201':
          content:
            application/json:
              schema:
                $ref: '#/components/schemas/Nodes'
          description: ''
  /api/nodes/{id}/:
    get:
      operationId: nodes_retrieve
      parameters:
      - in: path
        name: id
        schema:
          type: integer
        description: A unique integer value identifying this node.
        required: true
      tags:
      - nodes
      security:
      - basicAuth: []
      - jwtAuth: []
      responses:
        '200':
          content:
            application/json:
              schema:
                $ref: '#/components/schemas/Nodes'
          description: ''
    delete:
      operationId: nodes_destroy
      parameters:
      - in: path
        name: id
        schema:
          type: integer
        description: A unique integer value identifying this node.
        required: true
      tags:
      - nodes
      security:
      - basicAuth: []
      - jwtAuth: []
      responses:
        '204':
          description: No response body
  /api/nodes/refresh/:
    post:
      operationId: nodes_refresh_create
      tags:
      - nodes
      requestBody:
        content:
          application/json:
            schema:
              $ref: '#/components/schemas/RefreshNode'
          application/x-www-form-urlencoded:
            schema:
              $ref: '#/components/schemas/RefreshNode'
          multipart/form-data:
            schema:
              $ref: '#/components/schemas/RefreshNode'
      security:
      - basicAuth: []
      - jwtAuth: []
      responses:
        '200':
          content:
            application/json:
              schema:
                $ref: '#/components/schemas/RefreshNode'
          description: ''
<<<<<<< HEAD
=======
    delete:
      operationId: nodes_destroy
      parameters:
      - in: path
        name: id
        schema:
          type: integer
        description: A unique integer value identifying this node.
        required: true
      tags:
      - nodes
      security:
      - basicAuth: []
      - jwtAuth: []
      responses:
        '204':
          description: No response body
>>>>>>> 2e589a58
  /api/schema/:
    get:
      operationId: schema_retrieve
      description: |-
        OpenApi3 schema for this API. Format can be selected via content negotiation.

        - YAML: application/vnd.oai.openapi
        - JSON: application/vnd.oai.openapi+json
      parameters:
      - in: query
        name: format
        schema:
          type: string
          enum:
          - json
          - yaml
      - in: query
        name: lang
        schema:
          type: string
          enum:
          - af
          - ar
          - ar-dz
          - ast
          - az
          - be
          - bg
          - bn
          - br
          - bs
          - ca
          - ckb
          - cs
          - cy
          - da
          - de
          - dsb
          - el
          - en
          - en-au
          - en-gb
          - eo
          - es
          - es-ar
          - es-co
          - es-mx
          - es-ni
          - es-ve
          - et
          - eu
          - fa
          - fi
          - fr
          - fy
          - ga
          - gd
          - gl
          - he
          - hi
          - hr
          - hsb
          - hu
          - hy
          - ia
          - id
          - ig
          - io
          - is
          - it
          - ja
          - ka
          - kab
          - kk
          - km
          - kn
          - ko
          - ky
          - lb
          - lt
          - lv
          - mk
          - ml
          - mn
          - mr
          - ms
          - my
          - nb
          - ne
          - nl
          - nn
          - os
          - pa
          - pl
          - pt
          - pt-br
          - ro
          - ru
          - sk
          - sl
          - sq
          - sr
          - sr-latn
          - sv
          - sw
          - ta
          - te
          - tg
          - th
          - tk
          - tr
          - tt
          - udm
          - ug
          - uk
          - ur
          - uz
          - vi
          - zh-hans
          - zh-hant
      tags:
      - schema
      security:
      - basicAuth: []
      - jwtAuth: []
      - {}
      responses:
        '200':
          content:
            application/vnd.oai.openapi:
              schema:
                type: object
                additionalProperties: {}
            application/yaml:
              schema:
                type: object
                additionalProperties: {}
            application/vnd.oai.openapi+json:
              schema:
                type: object
                additionalProperties: {}
            application/json:
              schema:
                type: object
                additionalProperties: {}
          description: ''
  /api/token/:
    post:
      operationId: token_create
      description: |-
        Takes a set of user credentials and returns an access and refresh JSON web
        token pair to prove the authentication of those credentials.
      tags:
      - token
      requestBody:
        content:
          application/json:
            schema:
              $ref: '#/components/schemas/TokenObtainPair'
          application/x-www-form-urlencoded:
            schema:
              $ref: '#/components/schemas/TokenObtainPair'
          multipart/form-data:
            schema:
              $ref: '#/components/schemas/TokenObtainPair'
        required: true
      responses:
        '200':
          content:
            application/json:
              schema:
                $ref: '#/components/schemas/TokenObtainPair'
          description: ''
  /api/token/refresh/:
    post:
      operationId: token_refresh_create
      description: |-
        Takes a refresh type JSON web token and returns an access type JSON web
        token if the refresh token is valid.
      tags:
      - token
      requestBody:
        content:
          application/json:
            schema:
              $ref: '#/components/schemas/TokenRefresh'
          application/x-www-form-urlencoded:
            schema:
              $ref: '#/components/schemas/TokenRefresh'
          multipart/form-data:
            schema:
              $ref: '#/components/schemas/TokenRefresh'
        required: true
      responses:
        '200':
          content:
            application/json:
              schema:
                $ref: '#/components/schemas/TokenRefresh'
          description: ''
components:
  schemas:
    ConnectionStatusEnum:
      enum:
      - Connected
      - Disconnected
      type: string
      description: |-
        * `Connected` - Connected
        * `Disconnected` - Disconnected
    GpuPartitionEnum:
      enum:
      - Slow
      - Normal
      - Fast
      type: string
      description: |-
        * `Slow` - Slow
        * `Normal` - Normal
        * `Fast` - Fast
    Gpus:
      type: object
      properties:
        id:
          type: integer
          readOnly: true
        speed:
          allOf:
          - $ref: '#/components/schemas/SpeedEnum'
          default: Normal
          description: |-
            The speed of the GPU.

            * `Slow` - Slow
            * `Normal` - Normal
            * `Fast` - Fast
        status:
          allOf:
<<<<<<< HEAD
          - $ref: '#/components/schemas/StatusD12Enum'
=======
          - $ref: '#/components/schemas/GpusStatusEnum'
>>>>>>> 2e589a58
          default: Waiting
          description: |-
            The current status of the GPU.

            * `Waiting` - Waiting
            * `Running` - Running
            * `Reserved` - Reserved
            * `Unavailable` - Unavailable
        node:
          type: integer
          description: The associated node ID.
        device_id:
          type: integer
          maximum: 32767
          minimum: 0
          format: int64
          description: The unique device identifier (must be <= 32767).
        uuid:
          type: string
          format: uuid
          description: The unique identifier of the GPU.
        model:
          type: string
        util:
          type: integer
          maximum: 100
          minimum: 0
          format: int64
          description: The utilization of the GPU (must be <= 100).
        is_running_amumax:
          type: boolean
        last_update:
          type: string
          format: date-time
          readOnly: true
          description: The timestamp of the last update (read-only, auto-generated).
      required:
      - device_id
      - id
      - last_update
      - model
      - node
      - util
      - uuid
    GpusStatusEnum:
      enum:
      - Waiting
      - Running
      - Reserved
      - Unavailable
      type: string
      description: |-
        * `Waiting` - Waiting
        * `Running` - Running
        * `Reserved` - Reserved
        * `Unavailable` - Unavailable
    Job:
      type: object
      properties:
        id:
          type: integer
          readOnly: true
        path:
          type: string
          maxLength: 500
        port:
          type: integer
          maximum: 9223372036854775807
          minimum: 0
          format: int64
          nullable: true
        submit_time:
          type: string
          format: date-time
          nullable: true
        start_time:
          type: string
          format: date-time
          nullable: true
        end_time:
          type: string
          format: date-time
          nullable: true
        error_time:
          type: string
          format: date-time
          nullable: true
        priority:
          $ref: '#/components/schemas/PriorityEnum'
        gpu_partition:
          $ref: '#/components/schemas/GpuPartitionEnum'
        estimated_simulation_time:
          type: integer
          maximum: 9223372036854775807
          minimum: 0
          format: int64
        status:
          $ref: '#/components/schemas/JobStatusEnum'
        output:
          type: string
          nullable: true
        error:
          type: string
          nullable: true
        flags:
          type: string
          nullable: true
          maxLength: 150
        node:
          type: integer
          nullable: true
        gpu:
          type: integer
          nullable: true
      required:
      - id
      - path
    JobStatusEnum:
      enum:
      - Waiting
      - Pending
      - Running
      - Finished
      - Interrupted
      type: string
      description: |-
        * `Waiting` - Waiting
        * `Pending` - Pending
        * `Running` - Running
        * `Finished` - Finished
        * `Interrupted` - Interrupted
    MS:
      type: object
      properties:
        id:
          type: integer
          readOnly: true
        queue_watchdog:
          type: boolean
      required:
      - id
    Nodes:
      type: object
      properties:
        id:
          type: integer
          readOnly: true
        ip:
          type: string
        name:
          type: string
          maxLength: 15
        number_of_gpus:
          type: integer
          maximum: 9223372036854775807
          minimum: 0
          format: int64
        status:
<<<<<<< HEAD
          $ref: '#/components/schemas/StatusD12Enum'
=======
          $ref: '#/components/schemas/NodesStatusEnum'
>>>>>>> 2e589a58
        connection_status:
          $ref: '#/components/schemas/ConnectionStatusEnum'
        last_seen:
          type: string
          format: date-time
      required:
      - id
      - ip
      - name
      - number_of_gpus
<<<<<<< HEAD
=======
    NodesStatusEnum:
      enum:
      - WAITING
      - RUNNING
      - RESERVED
      - UNAVAILABLE
      type: string
      description: |-
        * `WAITING` - Waiting
        * `RUNNING` - Running
        * `RESERVED` - Reserved
        * `UNAVAILABLE` - Unavailable
    PatchedGpus:
      type: object
      properties:
        id:
          type: integer
          readOnly: true
        speed:
          allOf:
          - $ref: '#/components/schemas/SpeedEnum'
          default: Normal
          description: |-
            The speed of the GPU.

            * `Slow` - Slow
            * `Normal` - Normal
            * `Fast` - Fast
        status:
          allOf:
          - $ref: '#/components/schemas/GpusStatusEnum'
          default: Waiting
          description: |-
            The current status of the GPU.

            * `Waiting` - Waiting
            * `Running` - Running
            * `Reserved` - Reserved
            * `Unavailable` - Unavailable
        node:
          type: integer
          description: The associated node ID.
        device_id:
          type: integer
          maximum: 32767
          minimum: 0
          format: int64
          description: The unique device identifier (must be <= 32767).
        uuid:
          type: string
          format: uuid
          description: The unique identifier of the GPU.
        model:
          type: string
        util:
          type: integer
          maximum: 100
          minimum: 0
          format: int64
          description: The utilization of the GPU (must be <= 100).
        is_running_amumax:
          type: boolean
        last_update:
          type: string
          format: date-time
          readOnly: true
          description: The timestamp of the last update (read-only, auto-generated).
>>>>>>> 2e589a58
    PatchedJob:
      type: object
      properties:
        id:
          type: integer
          readOnly: true
        path:
          type: string
          maxLength: 500
        port:
          type: integer
          maximum: 9223372036854775807
          minimum: 0
          format: int64
          nullable: true
        submit_time:
          type: string
          format: date-time
          nullable: true
        start_time:
          type: string
          format: date-time
          nullable: true
        end_time:
          type: string
          format: date-time
          nullable: true
        error_time:
          type: string
          format: date-time
          nullable: true
        priority:
          $ref: '#/components/schemas/PriorityEnum'
        gpu_partition:
          $ref: '#/components/schemas/GpuPartitionEnum'
        estimated_simulation_time:
          type: integer
          maximum: 9223372036854775807
          minimum: 0
          format: int64
        status:
          $ref: '#/components/schemas/JobStatusEnum'
        output:
          type: string
          nullable: true
        error:
          type: string
          nullable: true
        flags:
          type: string
          nullable: true
          maxLength: 150
        node:
          type: integer
          nullable: true
        gpu:
          type: integer
          nullable: true
    PatchedMS:
      type: object
      properties:
        id:
          type: integer
          readOnly: true
        queue_watchdog:
          type: boolean
<<<<<<< HEAD
=======
    PatchedNodes:
      type: object
      properties:
        id:
          type: integer
          readOnly: true
        ip:
          type: string
        name:
          type: string
          maxLength: 15
        number_of_gpus:
          type: integer
          maximum: 9223372036854775807
          minimum: 0
          format: int64
        status:
          $ref: '#/components/schemas/NodesStatusEnum'
        connection_status:
          $ref: '#/components/schemas/ConnectionStatusEnum'
        last_seen:
          type: string
          format: date-time
>>>>>>> 2e589a58
    PriorityEnum:
      enum:
      - LOW
      - Normal
      - HIGH
      type: string
      description: |-
        * `LOW` - Low
        * `Normal` - Normal
        * `HIGH` - High
    RefreshNode:
      type: object
      properties:
        node_id:
          type: integer
    SpeedEnum:
      enum:
      - Slow
      - Normal
      - Fast
<<<<<<< HEAD
      type: string
      description: |-
        * `Slow` - Slow
        * `Normal` - Normal
        * `Fast` - Fast
    StatusD12Enum:
      enum:
      - Waiting
      - Running
      - Reserved
      - Unavailable
      type: string
      description: |-
        * `Waiting` - Waiting
        * `Running` - Running
        * `Reserved` - Reserved
        * `Unavailable` - Unavailable
=======
      type: string
      description: |-
        * `Slow` - Slow
        * `Normal` - Normal
        * `Fast` - Fast
>>>>>>> 2e589a58
    TokenObtainPair:
      type: object
      properties:
        username:
          type: string
          writeOnly: true
        password:
          type: string
          writeOnly: true
        access:
          type: string
          readOnly: true
        refresh:
          type: string
          readOnly: true
      required:
      - access
      - password
      - refresh
      - username
    TokenRefresh:
      type: object
      properties:
        access:
          type: string
          readOnly: true
        refresh:
          type: string
          writeOnly: true
      required:
      - access
      - refresh
  securitySchemes:
    basicAuth:
      type: http
      scheme: basic
    jwtAuth:
      type: http
      scheme: bearer
      bearerFormat: JWT<|MERGE_RESOLUTION|>--- conflicted
+++ resolved
@@ -263,10 +263,6 @@
       security:
       - basicAuth: []
       - jwtAuth: []
-<<<<<<< HEAD
-      - {}
-=======
->>>>>>> 2e589a58
       responses:
         '200':
           content:
@@ -527,8 +523,6 @@
               schema:
                 $ref: '#/components/schemas/RefreshNode'
           description: ''
-<<<<<<< HEAD
-=======
     delete:
       operationId: nodes_destroy
       parameters:
@@ -546,7 +540,6 @@
       responses:
         '204':
           description: No response body
->>>>>>> 2e589a58
   /api/schema/:
     get:
       operationId: schema_retrieve
@@ -785,11 +778,7 @@
             * `Fast` - Fast
         status:
           allOf:
-<<<<<<< HEAD
-          - $ref: '#/components/schemas/StatusD12Enum'
-=======
           - $ref: '#/components/schemas/GpusStatusEnum'
->>>>>>> 2e589a58
           default: Waiting
           description: |-
             The current status of the GPU.
@@ -948,11 +937,7 @@
           minimum: 0
           format: int64
         status:
-<<<<<<< HEAD
-          $ref: '#/components/schemas/StatusD12Enum'
-=======
           $ref: '#/components/schemas/NodesStatusEnum'
->>>>>>> 2e589a58
         connection_status:
           $ref: '#/components/schemas/ConnectionStatusEnum'
         last_seen:
@@ -963,8 +948,6 @@
       - ip
       - name
       - number_of_gpus
-<<<<<<< HEAD
-=======
     NodesStatusEnum:
       enum:
       - WAITING
@@ -1032,7 +1015,6 @@
           format: date-time
           readOnly: true
           description: The timestamp of the last update (read-only, auto-generated).
->>>>>>> 2e589a58
     PatchedJob:
       type: object
       properties:
@@ -1099,8 +1081,6 @@
           readOnly: true
         queue_watchdog:
           type: boolean
-<<<<<<< HEAD
-=======
     PatchedNodes:
       type: object
       properties:
@@ -1124,7 +1104,6 @@
         last_seen:
           type: string
           format: date-time
->>>>>>> 2e589a58
     PriorityEnum:
       enum:
       - LOW
@@ -1145,31 +1124,11 @@
       - Slow
       - Normal
       - Fast
-<<<<<<< HEAD
       type: string
       description: |-
         * `Slow` - Slow
         * `Normal` - Normal
         * `Fast` - Fast
-    StatusD12Enum:
-      enum:
-      - Waiting
-      - Running
-      - Reserved
-      - Unavailable
-      type: string
-      description: |-
-        * `Waiting` - Waiting
-        * `Running` - Running
-        * `Reserved` - Reserved
-        * `Unavailable` - Unavailable
-=======
-      type: string
-      description: |-
-        * `Slow` - Slow
-        * `Normal` - Normal
-        * `Fast` - Fast
->>>>>>> 2e589a58
     TokenObtainPair:
       type: object
       properties:
