import asyncio
import json
import logging
import os
import socket
import uuid
from typing import Any, Optional, Union

import requests
import websockets
from rich.logging import RichHandler
from websockets.exceptions import (
    ConnectionClosed,
    ConnectionClosedError,
    ConnectionClosedOK,
)

from amuman_node.gpu_monitor import GPUMonitor
from amuman_node.job_manager import JobManager

LOGLEVEL = os.environ.get("LOGLEVEL", "DEBUG").upper()

logging.basicConfig(
    level=LOGLEVEL,
    format="%(message)s",
    datefmt="[%X]",
    handlers=[
        RichHandler(rich_tracebacks=True, tracebacks_suppress=[websockets, requests])
    ],
)
log = logging.getLogger("rich")
logging.getLogger("websockets").setLevel(logging.WARNING)
logging.getLogger("urllib3").setLevel(logging.WARNING)
logging.getLogger("httpcore").setLevel(logging.WARNING)


class NodeClient:
    def __init__(self) -> None:
        self.manager_url: str = os.getenv("MANAGER_URL", "localhost:8000")
        self.node_id: int = int(os.getenv("NODE_ID", 0))
        self.node_name: str = os.getenv("NODE_NAME", str(uuid.uuid1()))
        log.debug(
            f"Manager URL: '{self.manager_url}', Node ID: {self.node_id}, Node Name: '{self.node_name}'"
        )
        self.reconnect_attempts: int = 10
        self.reconnect_delay: int = 10
        self.gpm: Optional[GPUMonitor] = None
        self.access_token: str
        self.refresh_token: Optional[str] = None
        self.if_registred = False
        self.is_connected = False

        self.reply_timeout = 10
        self.ping_timeout = 5
        self.sleep_time = 5

    async def start(self) -> None:
        while True:
            try:
                if (
                    not self.if_registred or self.is_connected
                ) and self.register_with_manager():
                    await self.websocket_loop()
            except Exception as e:
                log.error(f"Cannot register to manager! {e}")
                await asyncio.sleep(self.sleep_time)

    def authenticate(self) -> bool:
        try:
            response = requests.post(
                f"http://{self.manager_url}/api/token/",
                json={
                    "username": os.getenv("NODE_USER", "admin"),
                    "password": os.getenv("NODE_PASSWORD", "admin"),
                },
            )
            log.debug(
                f"Authentication response: {response.status_code=}, {response.json()=}"
            )
        except requests.exceptions.RequestException as e:
            log.exception(f"Error authenticating the node: {e}")
            return False
        try:
            self.access_token = response.json()["access"]
            self.refresh_token = response.json()["refresh"]
            return True
        except (KeyError, TypeError):
            log.error("Unable to authenticate with the manager")
        return False

    def get_own_ip(self) -> str:
        try:
            ip: str = requests.get("https://api.ipify.org").content.decode("utf8")
            log.debug(f"IP={ip}")
            return ip
        except Exception as err:
            log.exception(f"Unable to get the external IP: {err}")
            return "error"

    def register_with_manager(self) -> bool:
        if not self.authenticate():
            return False
        data: dict[str, Any] = {
            "name": self.node_name,
            "ip": self.get_own_ip(),
            "number_of_gpus": 0,
        }
        log.debug(f"Registering data: {data=}")

        try:
            log.debug(data)
            log.debug(f"http://{self.manager_url}/api/nodes/")
            response = requests.post(
                f"http://{self.manager_url}/api/nodes/",
                json=data,
                headers={"Authorization": f"Bearer {self.access_token}"},
            )
            if response.status_code in [200, 201]:
                self.node_id = int(response.json().get("id"))
                log.debug(f"Node registered: {self.node_id=}")
<<<<<<< HEAD
                self.if_registred=True
                self.gpm = GPUMonitor(self.node_id, self.manager_url, self.access_token)
=======
                self.if_registred = True
                self.gpm = GPUMonitor(self.node_id, self.manager_url)
>>>>>>> 6d3ec4f5

                if response.status_code == 200:
                    self.gpm.api_post("update")
                elif response.status_code == 201:
                    self.gpm.api_post("assign")
                return True
            else:
                self.if_registred = False
                log.error(
                    f"Failed to register node. Status Code: {response.status_code}"
                )
                log.debug(response.text)

        except requests.exceptions.ConnectionError:
            log.error(f"Couldn't connect to the manager ({self.manager_url})")
        except requests.exceptions.RequestException as e:
            log.exception(f"Error registering the node: {e}")
        return False

    async def register_websocket(self, ws: websockets.WebSocketClientProtocol) -> None:
        await ws.send(
            json.dumps(
                {
                    "command": "register",
                    "message": f"Hello from Node {self.node_name}!",
                    "node_id": self.node_id,
                    "node_name": self.node_name,
                }
            )
        )
        log.info("Websocket connection started.")

    async def websocket_loop(self) -> None:
        while True:
            log.debug("Creating new connection...")
            try:
                async with websockets.connect(
                    f"ws://{self.manager_url}/ws/node/?token={self.access_token}&node_id={self.node_id}"
                ) as ws:
                    while True:
                        try:
                            log.debug(
                                f"Registering with the manager: {self.manager_url}"
                            )
                            await self.register_websocket(ws)
                            log.debug(
                                f"Registered with the manager: {self.manager_url}"
                            )
                            await self.handle_connection(ws)
                        except (
                            asyncio.TimeoutError,
                            ConnectionClosed,
                            ConnectionClosedError,
                            ConnectionClosedOK,
                        ):
                            self.is_connected = False
                            self.is_registered = False
                            try:
                                pong = await ws.ping()
                                await asyncio.wait_for(pong, timeout=self.ping_timeout)
                                log.debug("Ping OK, keeping connection alive...")
                                continue
                            except Exception:
                                log.debug(
                                    f"Ping error - retrying connection in {self.sleep_time} sec (Ctrl-C to quit)"
                                )
                                await asyncio.sleep(self.sleep_time)
                                break
            except socket.gaierror:
                self.is_connected = False
                self.is_registered = False
                log.debug(
                    f"Socket error - retrying connection in {self.sleep_time} sec (Ctrl-C to quit)"
                )
                await asyncio.sleep(self.sleep_time)
                continue
            except ConnectionRefusedError:
                self.is_connected = False
                self.is_registered = False
                log.debug(
                    "Nobody seems to listen to this endpoint. Please check the URL."
                )
                log.debug(
                    f"Retrying connection in {self.sleep_time} sec (Ctrl-C to quit)"
                )
                await asyncio.sleep(self.sleep_time)
                continue

    async def handle_connection(
        self, websocket: websockets.WebSocketClientProtocol
    ) -> None:
        while True:
            try:
                message: Union[str, bytes] = await websocket.recv()
                if isinstance(message, bytes):
                    log.error("Received bytes instead of plain text from websocket")
                else:
                    log.debug(f"Received message: {message}")
                    if isinstance(message, str):
                        await self.process_message(message)
            except websockets.ConnectionClosed:
                log.warning("Connection to the WebSocket server closed.")
                break

    async def process_message(self, message: str) -> None:
        data: dict[str, Any] = json.loads(message)
        command: Optional[str] = data.get("command")
        r_node_id: Optional[int] = data.get("node_id")
        log.debug(f"{r_node_id=}, {self.node_id=}")

        if str(r_node_id) == str(self.node_id):
            if command == "update_gpus":
                log.info("Updating GPUs")
                await self.execute_update_gpus()
            elif command == "run_job":
                log.info("Running job")
                self.job_manager: JobManager = JobManager(
                    self.node_id, self.manager_url, token=self.access_token
                )
                await self.job_manager.run_job(data["job_id"])
            else:
                log.error(f"Unknown command: {command}")
        elif command is not None:
            log.debug(
                f"Command not for this node: {command=}, {r_node_id=} != {self.node_id=}"
            )

    async def execute_update_gpus(self) -> None:
        if self.gpm and len(self.gpm.gpus) > 0:
            for gpu in self.gpm.gpus:
                log.debug(f"Updating GPU: {gpu.device_id}")
                gpu.update_status()
            self.gpm.api_post("update")


def entrypoint() -> None:
    try:
        asyncio.run(NodeClient().start())
    except KeyboardInterrupt:
        log.warning("Caught KeyboardInterrupt (Ctrl+C). Shutting down...")


if __name__ == "__main__":
    entrypoint()<|MERGE_RESOLUTION|>--- conflicted
+++ resolved
@@ -118,14 +118,8 @@
             if response.status_code in [200, 201]:
                 self.node_id = int(response.json().get("id"))
                 log.debug(f"Node registered: {self.node_id=}")
-<<<<<<< HEAD
                 self.if_registred=True
                 self.gpm = GPUMonitor(self.node_id, self.manager_url, self.access_token)
-=======
-                self.if_registred = True
-                self.gpm = GPUMonitor(self.node_id, self.manager_url)
->>>>>>> 6d3ec4f5
-
                 if response.status_code == 200:
                     self.gpm.api_post("update")
                 elif response.status_code == 201:
