import asyncio
import json
import logging
import os
import uuid
from typing import Any, Optional, Union

import requests
import websockets
from rich.logging import RichHandler

from .gpu_monitor import GPUMonitor
from .job_manager import JobManager

LOGLEVEL = os.environ.get("LOGLEVEL", "DEBUG").upper()

logging.basicConfig(
    level=LOGLEVEL,
    format="%(message)s",
    datefmt="[%X]",
    handlers=[
        RichHandler(rich_tracebacks=True, tracebacks_suppress=[websockets, requests])
    ],
)
log = logging.getLogger("rich")
logging.getLogger("websockets").setLevel(logging.WARNING)
logging.getLogger("urllib3").setLevel(logging.WARNING)


class NodeClient:
    def __init__(self) -> None:
        self.manager_url: str = os.getenv("MANAGER_URL", "localhost:8000")
        self.node_id: int = int(os.getenv("NODE_ID", 0))
        self.node_name: str = os.getenv("NODE_NAME", str(uuid.uuid1()))
        log.debug(
            f"Manager URL: '{self.manager_url}', Node ID: {self.node_id}, Node Name: '{self.node_name}'"
        )

        self.job_manager: JobManager = JobManager(self.node_id, self.manager_url)
        self.reconnect_attempts: int = 10
        self.reconnect_delay: int = 30
        self.gpm: Optional[GPUMonitor] = None

    async def start(self) -> None:
        self.authenticate()
        if self.register_with_manager():
            await self.connect_to_manager()

    def authenticate(self) -> None:
        try:
            response = requests.post(
                f"http://{self.manager_url}/api/token/",
                json={
                    "username": "admin",
                    "password": "admin",
                },
            )
            log.debug(
                f"Authentication response: {response.status_code=}, {response.json()=}"
            )
        except requests.exceptions.RequestException as e:
            log.exception(f"Error authenticating the node: {e}")

    def get_own_ip(self) -> str:
        try:
            ip: str = requests.get("https://api.ipify.org").content.decode("utf8")
            log.debug(f"IP={ip}")
            return ip
        except Exception as err:
            log.exception(f"Unable to get the external IP: {err}")
            return "error"

    def register_with_manager(self) -> bool:
        data: dict[str, Any] = {
            "action": "assign_new_node",
            "node_name": self.node_name,
            "ip": self.get_own_ip(),
            "port": None,
            "number_of_gpus": 0,
        }
        log.debug(f"Registering data: {data=}")

        try:
<<<<<<< HEAD
            log.debug(f"Registering with the manager: {self.manager_url}")
            response = requests.post(f"http://{self.manager_url}/api/nodes/", json=data)
            # log error message if the url is wrong
            log.debug(f"Response: {response.status_code=}, {response.json()=}")
=======
            log.debug(data)
            log.debug(f"http://{self.manager_url}/api/nodes")
            response = requests.post(
                f"http://{self.manager_url}/api/nodes", json=data
            )
>>>>>>> ac94c257
            if response.status_code in [200, 201]:
                self.node_id = int(response.json().get("id"))
                log.debug(f"Node registered: {self.node_id=}")
                self.gpm = GPUMonitor(self.node_id, self.manager_url)

                if response.status_code == 200:
                    self.gpm.api_post("assign")
                # 201 = exists and modified ?
                elif response.status_code == 201:
                    self.gpm.api_post("update")
                return True

        except requests.exceptions.ConnectionError:
            log.error(f"Couldn't connect to the manager ({self.manager_url})")
        except requests.exceptions.RequestException as e:
            log.exception(f"Error registering the node: {e}")
        return False

    async def register_websocket(self, ws: websockets.WebSocketClientProtocol) -> None:
        await ws.send(
            json.dumps(
                {
                    "command": "register",
                    "message": "Hello from Node!",
                    "node_id": self.node_id,
                    "node_name": self.node_name,
                }
            )
        )
        log.info("Websocket connection started.")

    async def connect_to_manager(self) -> None:
        while True:
            try:
                async with websockets.connect(
                    f"ws://{self.manager_url}/ws/node"
                ) as websocket:
                    log.debug(f"Registering with the manager: {self.manager_url}")
                    await self.register_websocket(websocket)
                    log.debug(f"Registered with the manager: {self.manager_url}")
                    await self.handle_connection(websocket)
            except Exception:
                log.warning("WebSocket connection error")
                # log.exception(f"WebSocket connection error: {e}")

            if self.reconnect_attempts > 0:
                log.warning(f"{self.reconnect_attempts} reconnection attempts left")
                log.warning(f"Reconnecting in {self.reconnect_delay} seconds...")
                await asyncio.sleep(self.reconnect_delay)
                self.reconnect_attempts -= 1

    async def handle_connection(
        self, websocket: websockets.WebSocketClientProtocol
    ) -> None:
        while True:
            try:
                message: Union[str, bytes] = await websocket.recv()
                if isinstance(message, bytes):
                    log.error("Received bytes instead of plain text from websocket")
                else:
                    log.debug(f"Received message: {message}")
                    await self.process_message(message)
            except websockets.ConnectionClosed:
                log.warning("Connection to the WebSocket server closed.")
                break

    async def process_message(self, message: str) -> None:
        data: dict[str, Any] = json.loads(message)
        command: Optional[str] = data.get("command")
        r_node_id: Optional[int] = data.get("node_id")
        log.debug(f"{r_node_id=}, {self.node_id=}")

        if str(r_node_id) == str(self.node_id):
            if command == "update_gpus":
                log.info("Updating GPUs")
                await self.execute_update_gpus(self.node_id)
            elif command == "run_task":
                log.info("Running job")
                await self.job_manager.run_job(data["task_id"])
            else:
                log.error(f"Unknown command: {command}")
        elif command is not None:
            log.debug(
                f"Command not for this node: {command=}, {r_node_id=} != {self.node_id=}"
            )

    async def execute_update_gpus(self, node_id: int) -> None:
        if self.gpm and len(self.gpm.gpus) > 0:
            await self.gpm.check_gpus_status()
            await self.gpm.submit_update_gpu_status(node_id)


def entrypoint() -> None:
    try:
        asyncio.run(NodeClient().start())
    except KeyboardInterrupt:
        log.warning("Caught KeyboardInterrupt (Ctrl+C). Shutting down...")<|MERGE_RESOLUTION|>--- conflicted
+++ resolved
@@ -81,18 +81,9 @@
         log.debug(f"Registering data: {data=}")
 
         try:
-<<<<<<< HEAD
-            log.debug(f"Registering with the manager: {self.manager_url}")
-            response = requests.post(f"http://{self.manager_url}/api/nodes/", json=data)
-            # log error message if the url is wrong
-            log.debug(f"Response: {response.status_code=}, {response.json()=}")
-=======
             log.debug(data)
             log.debug(f"http://{self.manager_url}/api/nodes")
-            response = requests.post(
-                f"http://{self.manager_url}/api/nodes", json=data
-            )
->>>>>>> ac94c257
+            response = requests.post(f"http://{self.manager_url}/api/nodes", json=data)
             if response.status_code in [200, 201]:
                 self.node_id = int(response.json().get("id"))
                 log.debug(f"Node registered: {self.node_id=}")
