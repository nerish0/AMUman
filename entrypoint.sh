#!/bin/bash

mkdir -p "$SMB_MOUNT_POINT"
if mount -t cifs -o username="$SMB_USER",password="$SMB_PASSWORD",uid=1000,gid=1000 "$SMB_URL" "$SMB_MOUNT_POINT"; then
    echo "Mount success!"
else
    echo "Mount failed!"
    exit 1
fi

if [ "$1" = "manager" ]; then
    echo "Running the manager"
    cd /app/manager
    rm -rfd *.sqlite3
    find . -type d -name "__pycache__" -exec rm -rdf {} +
    find . -type d -name "migrations" -exec rm -rdf {} +
    redis-server /etc/redis/redis.conf

    python manage.py makemigrations manager
    python manage.py migrate manager
    python manage.py migrate 

    if [ "$2" = "debug" ]; then
<<<<<<< HEAD
       python -m debugpy --listen 0.0.0.0:5678 --wait-for-client /app/backend/manage.py runserver 0.0.0.0:8000 --settings=amuman.settings_manager
    elif [ "$2" = "bash" ]; then
        bash
=======
       python -m debugpy --listen 0.0.0.0:5678 --wait-for-client /app/manager/manage.py runserver 0.0.0.0:8000 
>>>>>>> d4302472
    else
        python manage.py runserver 0.0.0.0:8000
    fi

elif [ "$1" = "node" ]; then
    pip install -e /app/node
    export NODE_NAME=test_node 
    bash

elif [ "$1" = "cli" ]; then
    pip install -e /app/cli
    mkdir -p ~/.config/amuman
    echo 'manager_url = "http://amuman-manager:8000"
shared_dir_root = "/nas"' > ~/.config/amuman/amuman.toml
    amuman-cli --install-completion bash
    source ~/.bash_completions/amuman-cli.sh
    bash

else
    exec "$@"
fi<|MERGE_RESOLUTION|>--- conflicted
+++ resolved
@@ -21,13 +21,7 @@
     python manage.py migrate 
 
     if [ "$2" = "debug" ]; then
-<<<<<<< HEAD
-       python -m debugpy --listen 0.0.0.0:5678 --wait-for-client /app/backend/manage.py runserver 0.0.0.0:8000 --settings=amuman.settings_manager
-    elif [ "$2" = "bash" ]; then
-        bash
-=======
        python -m debugpy --listen 0.0.0.0:5678 --wait-for-client /app/manager/manage.py runserver 0.0.0.0:8000 
->>>>>>> d4302472
     else
         python manage.py runserver 0.0.0.0:8000
     fi
